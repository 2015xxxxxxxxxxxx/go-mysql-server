--- conflicted
+++ resolved
@@ -739,12 +739,7 @@
 // getJoinIndexes examines the join condition expression given and returns it mapped by table name with
 // potential indexes assigned. Only = and AND expressions composed solely of = predicates are supported.
 // TODO: any conjunctions will only get an index applied if their terms correspond 1:1 with the columns of an index on
-<<<<<<< HEAD
-//
-//	that table. We could also attempt to apply subsets of the terms of such conjunctions to indexes.
-=======
 // that table. We could also attempt to apply subsets of the terms of such conjunctions to indexes.
->>>>>>> 50f64185
 func getJoinIndexes(
 	ctx *sql.Context,
 	a *Analyzer,
