--- conflicted
+++ resolved
@@ -32,7 +32,6 @@
 	//
 	// Because of derived tables getting scope visibility, we now need to combine our logic for calculating subquery scope
 
-<<<<<<< HEAD
 	if _, ok := n.(*plan.Project); ok {
 		fmt.Println()
 	}
@@ -72,12 +71,6 @@
 						copy(newExprs, exprs)
 					}
 					newExprs[i] = newExpr
-=======
-			if len(n.Columns) > 0 {
-				schemaLen := schemaLength(child)
-				if schemaLen != len(n.Columns) {
-					return nil, transform.SameTree, sql.ErrColumnCountMismatch.New()
->>>>>>> cd8b451c
 				}
 			}
 
@@ -154,6 +147,26 @@
 	})
 }
 
+func resolveSubqueryExpressions(ctx *sql.Context, a *Analyzer, n sql.Node, scope *Scope, sel RuleSelector) (sql.Node, transform.TreeIdentity, error) {
+	return resolveSubqueryExpressionsHelper(ctx, a, n, scope, SelectAllBatches, NewSubqueryExprResolveSelector(sel))
+}
+
+func finalizeSubqueryExpressions(ctx *sql.Context, a *Analyzer, n sql.Node, scope *Scope, sel RuleSelector) (sql.Node, transform.TreeIdentity, error) {
+	return resolveSubqueryExpressionsHelper(ctx, a, n, scope, SelectAllBatches, sel)
+}
+
+func resolveSubqueryExpressionsHelper(ctx *sql.Context, a *Analyzer, n sql.Node, scope *Scope, batchSel BatchSelector, ruleSel RuleSelector) (sql.Node, transform.TreeIdentity, error) {
+	return transform.NodeExprsWithNode(n, func(n sql.Node, e sql.Expression) (sql.Expression, transform.TreeIdentity, error) {
+		s, ok := e.(*plan.Subquery)
+		// We always analyze subquery expressions even if they are resolved, since other transformations to the surrounding
+		// query might cause them to need to shift their field indexes.
+		if !ok {
+			return e, transform.SameTree, nil
+		}
+
+		subqueryCtx, cancelFunc := ctx.NewSubContext()
+		defer cancelFunc()
+		subScope := scope.newScope(n)
 func analyzeSubqueryExpression(ctx *sql.Context, a *Analyzer, n sql.Node, sq *plan.Subquery, scope *Scope, sel RuleSelector) (sql.Expression, transform.TreeIdentity, error) {
 	// We always analyze subquery expressions even if they are resolved, since other transformations to the surrounding
 	// query might cause them to need to shift their field indexes.
@@ -216,7 +229,6 @@
 }
 
 func resolveSubqueryExpressions(ctx *sql.Context, a *Analyzer, n sql.Node, scope *Scope, sel RuleSelector) (sql.Node, transform.TreeIdentity, error) {
-<<<<<<< HEAD
 
 	// TODO: When we combine this one with resolveSubqueries, we won't need to have this one listed in the analyzer rules anymore
 
@@ -224,49 +236,12 @@
 	// Any subqueries identified in the expression trees will have the correct scope because subqueries cannot directly
 	// contain expressions for other subqueries (only through their Query nodes can they embed more subqueries).
 
-=======
-	return resolveSubqueryExpressionsHelper(ctx, a, n, scope, SelectAllBatches, NewSubqueryExprResolveSelector(sel))
-}
-
-func finalizeSubqueryExpressions(ctx *sql.Context, a *Analyzer, n sql.Node, scope *Scope, sel RuleSelector) (sql.Node, transform.TreeIdentity, error) {
-	return resolveSubqueryExpressionsHelper(ctx, a, n, scope, SelectAllBatches, sel)
-}
-
-func resolveSubqueryExpressionsHelper(ctx *sql.Context, a *Analyzer, n sql.Node, scope *Scope, batchSel BatchSelector, ruleSel RuleSelector) (sql.Node, transform.TreeIdentity, error) {
->>>>>>> cd8b451c
 	return transform.NodeExprsWithNode(n, func(n sql.Node, e sql.Expression) (sql.Expression, transform.TreeIdentity, error) {
 		sq, ok := e.(*plan.Subquery)
 		if !ok {
 			return e, transform.SameTree, nil
 		}
-<<<<<<< HEAD
 		return analyzeSubqueryExpression(ctx, a, n, sq, scope, sel)
-=======
-
-		subqueryCtx, cancelFunc := ctx.NewSubContext()
-		defer cancelFunc()
-		subScope := scope.newScope(n)
-
-		analyzed, _, err := a.analyzeWithSelector(subqueryCtx, s.Query, subScope, batchSel, ruleSel)
-		if err != nil {
-			// We ignore certain errors, deferring them to later analysis passes. Specifically, if the subquery isn't
-			// resolved or a column can't be found in the scope node, wait until a later pass.
-			// TODO: we won't be able to give the right error message in all cases when we do this, although we attempt to
-			//  recover the actual error in the validation step.
-			if ErrValidationResolved.Is(err) || sql.ErrTableColumnNotFound.Is(err) || sql.ErrColumnNotFound.Is(err) {
-				// keep the work we have and defer remainder of analysis of this subquery until a later pass
-				return s.WithQuery(analyzed), transform.NewTree, nil
-			}
-			return nil, transform.SameTree, err
-		}
-
-		//todo(max): Infinite cycles with subqueries, unions, ctes, catalog.
-		// we squashed most negative errors, where a rule fails to report a plan change
-		// to the expense of positive errors, where a rule reports a change when the plan
-		// is the same before/after.
-		// .Resolved() might be useful for fixing these bugs.
-		return s.WithQuery(StripPassthroughNodes(analyzed)), transform.NewTree, nil
->>>>>>> cd8b451c
 	})
 }
 
