// Copyright 2023 Dolthub, Inc.
//
// Licensed under the Apache License, Version 2.0 (the "License");
// you may not use this file except in compliance with the License.
// You may obtain a copy of the License at
//
//     http://www.apache.org/licenses/LICENSE-2.0
//
// Unless required by applicable law or agreed to in writing, software
// distributed under the License is distributed on an "AS IS" BASIS,
// WITHOUT WARRANTIES OR CONDITIONS OF ANY KIND, either express or implied.
// See the License for the specific language governing permissions and
// limitations under the License.

package spatial

import (
	"fmt"
	"math"

	"github.com/dolthub/go-mysql-server/sql"
	"github.com/dolthub/go-mysql-server/sql/expression"
	"github.com/dolthub/go-mysql-server/sql/types"
)

// Within is a function that true if left is spatially within right
type Within struct {
	expression.BinaryExpression
}

var _ sql.FunctionExpression = (*Within)(nil)

// NewWithin creates a new Within expression.
func NewWithin(g1, g2 sql.Expression) sql.Expression {
	return &Within{
		expression.BinaryExpression{
			Left:  g1,
			Right: g2,
		},
	}
}

// FunctionName implements sql.FunctionExpression
func (w *Within) FunctionName() string {
	return "st_within"
}

// Description implements sql.FunctionExpression
func (w *Within) Description() string {
	return "returns 1 or 0 to indicate whether g1 is spatially within g2. This tests the opposite relationship as st_contains()."
}

// Type implements the sql.Expression interface.
func (w *Within) Type() sql.Type {
	return types.Boolean
}

func (w *Within) String() string {
	return fmt.Sprintf("%s(%s,%s)", w.FunctionName(), w.Left, w.Right)
}

// WithChildren implements the Expression interface.
func (w *Within) WithChildren(children ...sql.Expression) (sql.Expression, error) {
	if len(children) != 2 {
		return nil, sql.ErrInvalidChildrenNumber.New(w, len(children), 2)
	}
	return NewWithin(children[0], children[1]), nil
}

// orientation returns the orientation of points: a, b, c in that order
// 0 = points are collinear
// 1 = points are clockwise
// 2 = points are counter-clockwise
// Reference: https://www.geeksforgeeks.org/orientation-3-ordered-points/
func orientation(a, b, c types.Point) int {
	// compare slopes of line(a, b) and line(b, c)
	val := (b.Y-a.Y)*(c.X-b.X) - (b.X-a.X)*(c.Y-b.Y)
	if val > 0 {
		return 1
	} else if val < 0 {
		return 2
	} else {
		return 0
	}
}

// isInBBox checks if Point c is within the bounding box created by Points a and b
func isInBBox(a, b, c types.Point) bool {
	return c.X >= math.Min(a.X, b.X) &&
		c.X <= math.Max(a.X, b.X) &&
		c.Y >= math.Min(a.Y, b.Y) &&
		c.Y <= math.Max(a.Y, b.Y)
}

// Closed LineStrings have no Terminal Points, so will always return false for Closed LineStrings
func isTerminalPoint(p types.Point, l types.LineString) bool {
	return !isClosed(l) && (isPointEqual(p, startPoint(l)) || isPointEqual(p, endPoint(l)))
}

<<<<<<< HEAD
=======
// linesIntersect checks if line ab intersects line cd
// Edge case for collinear points is to check if they are within the bounding box
// Reference: https://www.geeksforgeeks.org/check-if-two-given-line-segments-intersect/
func linesIntersect(a, b, c, d types.Point) bool {
	abc := orientation(a, b, c)
	abd := orientation(a, b, d)
	cda := orientation(c, d, a)
	cdb := orientation(c, d, b)

	// different orientations mean they intersect
	if (abc != abd) && (cda != cdb) {
		return true
	}

	// if orientation is collinear, check if point is inside segment
	if abc == 0 && isInBBox(a, b, c) {
		return true
	}
	if abd == 0 && isInBBox(a, b, d) {
		return true
	}
	if cda == 0 && isInBBox(c, d, a) {
		return true
	}
	if cdb == 0 && isInBBox(c, d, b) {
		return true
	}

	return false
}

>>>>>>> 75a93cad
// isPointWithinClosedLineString checks if a point lies inside a Closed LineString
// Assume p is not Within l, and l is a Closed LineString.
// Cast a horizontal ray from p to the right, and count the number of line segment intersections
// A Point on the interior of a Closed LineString will intersect with an odd number of line segments
// A simpler, but possibly more compute intensive option is to sum angles, and check if equal to 2pi or 360 deg
// Reference: https://en.wikipedia.org/wiki/Point_in_polygon
func isPointWithinClosedLineString(p types.Point, l types.LineString) bool {
	hasOddInters := false
	for i := 1; i < len(l.Points); i++ {
		a := l.Points[i-1]
		b := l.Points[i]
		// ignore horizontal line segments
		if a.Y == b.Y {
			continue
		}
		// p is either above or below line segment, will never intersect
		// we use >, but not >= for max, because of vertex intersections
		if p.Y <= math.Min(a.Y, b.Y) || p.Y > math.Max(a.Y, b.Y) {
			continue
		}
		// p is to the right of entire line segment, will never intersect
		if p.X >= math.Max(a.X, b.X) {
			continue
		}
		q := types.Point{X: math.Max(a.X, b.X), Y: p.Y}
		if !linesIntersect(a, b, p, q) {
			continue
		}
		hasOddInters = !hasOddInters
	}
	return hasOddInters
}

// countConcreteGeoms recursively counts all the Geometry Types that are not GeomColl inside a GeomColl
func countConcreteGeoms(gc types.GeomColl) int {
	count := 0
	for _, g := range gc.Geoms {
		if innerGC, ok := g.(types.GeomColl); ok {
			count += countConcreteGeoms(innerGC)
		}
		count++
	}
	return count
}

func isPointWithin(p types.Point, g types.GeometryValue) bool {
	switch g := g.(type) {
	case types.Point:
		return isPointEqual(p, g)
	case types.LineString:
		// Terminal Points of LineStrings are not considered a part of their Interior
		if isTerminalPoint(p, g) {
			return false
		}
<<<<<<< HEAD
		return isPointIntersectLine(p, g)
	case sql.Polygon:
=======
		// Alternatively, we could calculate if dist(ap) + dist(ab) == dist(ap)
		for i := 1; i < len(g.Points); i++ {
			a, b := g.Points[i-1], g.Points[i]
			if !isInBBox(a, b, p) {
				continue
			}
			if orientation(a, b, p) != 0 {
				continue
			}
			return true
		}
	case types.Polygon:
>>>>>>> 75a93cad
		// Points on the Polygon Boundary are not considered part of the Polygon
		if isPointIntersectPolyBoundary(p, g) {
			return false
		}
<<<<<<< HEAD
		return isPointIntersectPolyInterior(p, g)
	case sql.MultiPoint:
=======
		// Points in the holes of Polygon are outside of Polygon
		for i := 1; i < len(g.Lines); i++ {
			if isPointWithinClosedLineString(p, g.Lines[i]) {
				return false
			}
		}
		return true
	case types.MultiPoint:
>>>>>>> 75a93cad
		// Point is considered within MultiPoint if it's equal to at least one Point
		for _, pp := range g.Points {
			if isPointWithin(p, pp) {
				return true
			}
		}
	case types.MultiLineString:
		// Point is considered within MultiLineString if it is within at least one LineString
		// Edge Case: If point is a terminal point for an odd number of lines,
		//            then it's not within the entire MultiLineString.
		//            This is the case regardless of how many other LineStrings the point is in
		isOddTerminalPoint := false
		for _, l := range g.Lines {
			if isTerminalPoint(p, l) {
				isOddTerminalPoint = !isOddTerminalPoint
			}
		}
		if isOddTerminalPoint {
			return false
		}

		for _, l := range g.Lines {
			if isPointWithin(p, l) {
				return true
			}
		}
	case types.MultiPolygon:
		// Point is considered within MultiPolygon if it is within at least one Polygon
		for _, poly := range g.Polygons {
			if isPointWithin(p, poly) {
				return true
			}
		}
	case types.GeomColl:
		// Point is considered within GeomColl if it is within at least one Geometry
		for _, gg := range g.Geoms {
			if isPointWithin(p, gg) {
				return true
			}
		}
	}
	return false
}

// TODO: consider parallelization
func isWithin(g1, g2 types.GeometryValue) bool {
	switch g1 := g1.(type) {
	case types.Point:
		return isPointWithin(g1, g2)
	case types.LineString:
	case types.Polygon:
	case types.MultiPoint:
	case types.MultiLineString:
	case types.MultiPolygon:
	case types.GeomColl:
		// TODO (james): implement these
	}
	return true
}

// Eval implements the sql.Expression interface.
func (w *Within) Eval(ctx *sql.Context, row sql.Row) (interface{}, error) {
	geom1, err := w.Left.Eval(ctx, row)
	if err != nil {
		return nil, err
	}
	geom2, err := w.Right.Eval(ctx, row)
	if err != nil {
		return nil, err
	}
<<<<<<< HEAD
	g1, g2, err := validateGeomComp(geom1, geom2, w.FunctionName())
	if err != nil {
		return nil, err
	}
	if g1 == nil || g2 == nil {
=======

	if g1 == nil || g2 == nil {
		return nil, nil
	}

	// TODO: convert this to helper method validateGeometryValue
	var geom1, geom2 types.GeometryValue
	var ok bool
	geom1, ok = g1.(types.GeometryValue)
	if !ok {
		return nil, sql.ErrInvalidGISData.New(w.FunctionName())
	}
	geom2, ok = g2.(types.GeometryValue)
	if !ok {
		return nil, sql.ErrInvalidGISData.New(w.FunctionName())
	}

	if geom1.GetSRID() != geom2.GetSRID() {
		return nil, sql.ErrDiffSRIDs.New(w.FunctionName(), geom1.GetSRID(), geom2.GetSRID())
	}

	// Empty GeomColls return nil
	if gc, ok := geom1.(types.GeomColl); ok && countConcreteGeoms(gc) == 0 {
		return nil, nil
	}
	if gc, ok := geom2.(types.GeomColl); ok && countConcreteGeoms(gc) == 0 {
>>>>>>> 75a93cad
		return nil, nil
	}

	// TODO (james): remove this switch block when the other comparisons are implemented
	switch geom1.(type) {
	case types.LineString:
		return nil, sql.ErrUnsupportedGISTypeForSpatialFunc.New("LineString", w.FunctionName())
	case types.Polygon:
		return nil, sql.ErrUnsupportedGISTypeForSpatialFunc.New("Polygon", w.FunctionName())
	case types.MultiPoint:
		return nil, sql.ErrUnsupportedGISTypeForSpatialFunc.New("MultiPoint", w.FunctionName())
	case types.MultiLineString:
		return nil, sql.ErrUnsupportedGISTypeForSpatialFunc.New("MultiLineString", w.FunctionName())
	case types.MultiPolygon:
		return nil, sql.ErrUnsupportedGISTypeForSpatialFunc.New("MultiPolygon", w.FunctionName())
	case types.GeomColl:
		return nil, sql.ErrUnsupportedGISTypeForSpatialFunc.New("GeomColl", w.FunctionName())
	}

	return isWithin(g1, g2), nil
}<|MERGE_RESOLUTION|>--- conflicted
+++ resolved
@@ -97,40 +97,6 @@
 	return !isClosed(l) && (isPointEqual(p, startPoint(l)) || isPointEqual(p, endPoint(l)))
 }
 
-<<<<<<< HEAD
-=======
-// linesIntersect checks if line ab intersects line cd
-// Edge case for collinear points is to check if they are within the bounding box
-// Reference: https://www.geeksforgeeks.org/check-if-two-given-line-segments-intersect/
-func linesIntersect(a, b, c, d types.Point) bool {
-	abc := orientation(a, b, c)
-	abd := orientation(a, b, d)
-	cda := orientation(c, d, a)
-	cdb := orientation(c, d, b)
-
-	// different orientations mean they intersect
-	if (abc != abd) && (cda != cdb) {
-		return true
-	}
-
-	// if orientation is collinear, check if point is inside segment
-	if abc == 0 && isInBBox(a, b, c) {
-		return true
-	}
-	if abd == 0 && isInBBox(a, b, d) {
-		return true
-	}
-	if cda == 0 && isInBBox(c, d, a) {
-		return true
-	}
-	if cdb == 0 && isInBBox(c, d, b) {
-		return true
-	}
-
-	return false
-}
-
->>>>>>> 75a93cad
 // isPointWithinClosedLineString checks if a point lies inside a Closed LineString
 // Assume p is not Within l, and l is a Closed LineString.
 // Cast a horizontal ray from p to the right, and count the number of line segment intersections
@@ -185,40 +151,14 @@
 		if isTerminalPoint(p, g) {
 			return false
 		}
-<<<<<<< HEAD
 		return isPointIntersectLine(p, g)
-	case sql.Polygon:
-=======
-		// Alternatively, we could calculate if dist(ap) + dist(ab) == dist(ap)
-		for i := 1; i < len(g.Points); i++ {
-			a, b := g.Points[i-1], g.Points[i]
-			if !isInBBox(a, b, p) {
-				continue
-			}
-			if orientation(a, b, p) != 0 {
-				continue
-			}
-			return true
-		}
 	case types.Polygon:
->>>>>>> 75a93cad
 		// Points on the Polygon Boundary are not considered part of the Polygon
 		if isPointIntersectPolyBoundary(p, g) {
 			return false
 		}
-<<<<<<< HEAD
 		return isPointIntersectPolyInterior(p, g)
-	case sql.MultiPoint:
-=======
-		// Points in the holes of Polygon are outside of Polygon
-		for i := 1; i < len(g.Lines); i++ {
-			if isPointWithinClosedLineString(p, g.Lines[i]) {
-				return false
-			}
-		}
-		return true
 	case types.MultiPoint:
->>>>>>> 75a93cad
 		// Point is considered within MultiPoint if it's equal to at least one Point
 		for _, pp := range g.Points {
 			if isPointWithin(p, pp) {
@@ -289,40 +229,11 @@
 	if err != nil {
 		return nil, err
 	}
-<<<<<<< HEAD
 	g1, g2, err := validateGeomComp(geom1, geom2, w.FunctionName())
 	if err != nil {
 		return nil, err
 	}
 	if g1 == nil || g2 == nil {
-=======
-
-	if g1 == nil || g2 == nil {
-		return nil, nil
-	}
-
-	// TODO: convert this to helper method validateGeometryValue
-	var geom1, geom2 types.GeometryValue
-	var ok bool
-	geom1, ok = g1.(types.GeometryValue)
-	if !ok {
-		return nil, sql.ErrInvalidGISData.New(w.FunctionName())
-	}
-	geom2, ok = g2.(types.GeometryValue)
-	if !ok {
-		return nil, sql.ErrInvalidGISData.New(w.FunctionName())
-	}
-
-	if geom1.GetSRID() != geom2.GetSRID() {
-		return nil, sql.ErrDiffSRIDs.New(w.FunctionName(), geom1.GetSRID(), geom2.GetSRID())
-	}
-
-	// Empty GeomColls return nil
-	if gc, ok := geom1.(types.GeomColl); ok && countConcreteGeoms(gc) == 0 {
-		return nil, nil
-	}
-	if gc, ok := geom2.(types.GeomColl); ok && countConcreteGeoms(gc) == 0 {
->>>>>>> 75a93cad
 		return nil, nil
 	}
 
