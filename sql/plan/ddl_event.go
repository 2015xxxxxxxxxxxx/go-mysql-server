// Copyright 2023 Dolthub, Inc.
//
// Licensed under the Apache License, Version 2.0 (the "License");
// you may not use this file except in compliance with the License.
// You may obtain a copy of the License at
//
//     http://www.apache.org/licenses/LICENSE-2.0
//
// Unless required by applicable law or agreed to in writing, software
// distributed under the License is distributed on an "AS IS" BASIS,
// WITHOUT WARRANTIES OR CONDITIONS OF ANY KIND, either express or implied.
// See the License for the specific language governing permissions and
// limitations under the License.

package plan

import (
	"fmt"
	"io"
	"strings"
	"sync"
	"time"

	"github.com/dolthub/vitess/go/mysql"

	gmstime "github.com/dolthub/go-mysql-server/internal/time"
	"github.com/dolthub/go-mysql-server/sql"
	"github.com/dolthub/go-mysql-server/sql/expression"
	"github.com/dolthub/go-mysql-server/sql/types"
)

var _ sql.Node = (*CreateEvent)(nil)
var _ sql.Expressioner = (*CreateEvent)(nil)
var _ sql.Databaser = (*CreateEvent)(nil)
var _ sql.EventSchedulerStatement = (*CreateEvent)(nil)

type CreateEvent struct {
	ddlNode
	EventName        string
	Definer          string
	At               *OnScheduleTimestamp
	Every            *expression.Interval
	Starts           *OnScheduleTimestamp
	Ends             *OnScheduleTimestamp
	OnCompPreserve   bool
	Status           sql.EventStatus
	Comment          string
	DefinitionString string
	DefinitionNode   sql.Node
	IfNotExists      bool
	// eventScheduler is used to notify EventSchedulerStatus of the event creation
	eventScheduler sql.EventScheduler
}

// NewCreateEvent returns a *CreateEvent node.
func NewCreateEvent(
	db sql.Database,
	name, definer string,
	at, starts, ends *OnScheduleTimestamp,
	every *expression.Interval,
	onCompletionPreserve bool,
	status sql.EventStatus,
	comment, definitionString string,
	definition sql.Node,
	ifNotExists bool,
) *CreateEvent {
	return &CreateEvent{
		ddlNode:          ddlNode{db},
		EventName:        name,
		Definer:          definer,
		At:               at,
		Every:            every,
		Starts:           starts,
		Ends:             ends,
		OnCompPreserve:   onCompletionPreserve,
		Status:           status,
		Comment:          comment,
		DefinitionString: definitionString,
		DefinitionNode:   definition,
		IfNotExists:      ifNotExists,
	}
}

// Resolved implements the sql.Node interface.
func (c *CreateEvent) Resolved() bool {
	r := c.ddlNode.Resolved() && c.DefinitionNode.Resolved()
	if c.At != nil {
		r = r && c.At.Resolved()
	} else {
		r = r && c.Every.Resolved()
		if c.Starts != nil {
			r = r && c.Starts.Resolved()
		}
		if c.Ends != nil {
			r = r && c.Ends.Resolved()
		}
	}
	return r
}

func (c *CreateEvent) IsReadOnly() bool {
	return false
}

// Schema implements the sql.Node interface.
func (c *CreateEvent) Schema() sql.Schema {
	return nil
}

// Children implements the sql.Node interface.
func (c *CreateEvent) Children() []sql.Node {
	return []sql.Node{c.DefinitionNode}
}

// WithChildren implements the sql.Node interface.
func (c *CreateEvent) WithChildren(children ...sql.Node) (sql.Node, error) {
	if len(children) != 1 {
		return nil, sql.ErrInvalidChildrenNumber.New(c, len(children), 1)
	}

	nc := *c
	nc.DefinitionNode = children[0]

	return &nc, nil
}

// CheckPrivileges implements the interface sql.Node.
func (c *CreateEvent) CheckPrivileges(ctx *sql.Context, opChecker sql.PrivilegedOperationChecker) bool {
	return opChecker.UserHasPrivileges(ctx,
		sql.NewPrivilegedOperation(c.Db.Name(), "", "", sql.PrivilegeType_Event))
}

// Database implements the sql.Databaser interface.
func (c *CreateEvent) Database() sql.Database {
	return c.Db
}

// WithDatabase implements the sql.Databaser interface.
func (c *CreateEvent) WithDatabase(database sql.Database) (sql.Node, error) {
	ce := *c
	ce.Db = database
	return &ce, nil
}

// String implements the sql.Node interface.
func (c *CreateEvent) String() string {
	definer := ""
	if c.Definer != "" {
		definer = fmt.Sprintf(" DEFINER = %s", c.Definer)
	}

	onSchedule := ""
	if c.At != nil {
		onSchedule = fmt.Sprintf(" ON SCHEDULE %s", c.At.String())
	} else {
		onSchedule = onScheduleEveryString(c.Every, c.Starts, c.Ends)
	}

	onCompletion := ""
	if !c.OnCompPreserve {
		onCompletion = " ON COMPLETION NOT PRESERVE"
	}

	comment := ""
	if c.Comment != "" {
		comment = fmt.Sprintf(" COMMENT '%s'", c.Comment)
	}

	return fmt.Sprintf("CREATE%s EVENT %s %s%s%s%s DO %s",
		definer, c.EventName, onSchedule, onCompletion, c.Status.String(), comment, sql.DebugString(c.DefinitionNode))
}

// Expressions implements the sql.Expressioner interface.
func (c *CreateEvent) Expressions() []sql.Expression {
	if c.At != nil {
		return []sql.Expression{c.At}
	} else {
		if c.Starts == nil && c.Ends == nil {
			return []sql.Expression{c.Every}
		} else if c.Starts == nil {
			return []sql.Expression{c.Every, c.Ends}
		} else if c.Ends == nil {
			return []sql.Expression{c.Every, c.Starts}
		} else {
			return []sql.Expression{c.Every, c.Starts, c.Ends}
		}
	}
}

// WithExpressions implements the sql.Expressioner interface.
func (c *CreateEvent) WithExpressions(e ...sql.Expression) (sql.Node, error) {
	if len(e) < 1 {
		return nil, sql.ErrInvalidChildrenNumber.New(c, len(e), "at least 1")
	}

	nc := *c
	if c.At != nil {
		ts, ok := e[0].(*OnScheduleTimestamp)
		if !ok {
			return nil, fmt.Errorf("expected `*OnScheduleTimestamp` but got `%T`", e[0])
		}
		nc.At = ts
	} else {
		every, ok := e[0].(*expression.Interval)
		if !ok {
			return nil, fmt.Errorf("expected `*expression.Interval` but got `%T`", e[0])
		}
		nc.Every = every

		var ts *OnScheduleTimestamp
		if len(e) > 1 {
			ts, ok = e[1].(*OnScheduleTimestamp)
			if !ok {
				return nil, fmt.Errorf("expected `*OnScheduleTimestamp` but got `%T`", e[1])
			}
			if c.Starts != nil {
				nc.Starts = ts
			} else if c.Ends != nil {
				nc.Ends = ts
			}
		}

		if len(e) == 3 {
			ts, ok = e[2].(*OnScheduleTimestamp)
			if !ok {
				return nil, fmt.Errorf("expected `*OnScheduleTimestamp` but got `%T`", e[2])
			}
			nc.Ends = ts
		}
	}

	return &nc, nil
}

// RowIter implements the sql.Node interface.
func (c *CreateEvent) RowIter(ctx *sql.Context, row sql.Row) (sql.RowIter, error) {
	eventCreationTime := ctx.QueryTime()
	// TODO: event time values are evaluated in 'SYSTEM' TZ for now (should be session TZ)
	eventDetails, err := c.GetEventDetails(ctx, eventCreationTime, eventCreationTime, time.Time{}, gmstime.SystemTimezoneOffset())
	if err != nil {
		return nil, err
	}

	eventDb, ok := c.Db.(sql.EventDatabase)
	if !ok {
		return nil, sql.ErrEventsNotSupported.New(c.Db.Name())
	}

	return &createEventIter{
		eventDetails:   eventDetails,
		eventDb:        eventDb,
		ifNotExists:    c.IfNotExists,
		eventScheduler: c.eventScheduler,
	}, nil
}

// WithEventScheduler is used to notify EventSchedulerStatus to update the events list for CREATE EVENT.
func (c *CreateEvent) WithEventScheduler(scheduler sql.EventScheduler) sql.Node {
	nc := *c
	nc.eventScheduler = scheduler
	return &nc
}

// GetEventDetails returns eventDetails based on CreateEvent object. It expects all timestamp and interval values
// to be resolved. This function gets called either from RowIter of CreateEvent plan, or from analyzer getting
// EventDetails from EventDefinition retrieved from a database.
func (c *CreateEvent) GetEventDetails(ctx *sql.Context, eventCreationTime, lastAltered, lastExecuted time.Time, tz string) (sql.EventDetails, error) {
	// TODO: support DISABLE ON SLAVE event status
	if c.Status == sql.EventStatus_DisableOnSlave {
		ctx.Session.Warn(&sql.Warning{
			Level:   "Warning",
			Code:    mysql.ERNotSupportedYet,
			Message: fmt.Sprintf("DISABLE ON SLAVE status is not supported yet, used DISABLE status instead."),
		})
		c.Status = sql.EventStatus_Disable
	}

	eventDetails := sql.EventDetails{
		Name:                 c.EventName,
		Definer:              c.Definer,
		OnCompletionPreserve: c.OnCompPreserve,
		Status:               c.Status.String(),
		Comment:              c.Comment,
		Definition:           c.DefinitionString,
		TimezoneOffset:       tz,
	}

	if c.At != nil {
		var err error
		eventDetails.HasExecuteAt = true
		eventDetails.ExecuteAt, err = c.At.EvalTime(ctx, tz)
		if err != nil {
			return sql.EventDetails{}, err
		}
	} else {
		delta, err := c.Every.EvalDelta(ctx, nil)
		if err != nil {
			return sql.EventDetails{}, err
		}
		interval := sql.NewEveryInterval(delta.Years, delta.Months, delta.Days, delta.Hours, delta.Minutes, delta.Seconds)
		iVal, iField := interval.GetIntervalValAndField()
		eventDetails.ExecuteEvery = fmt.Sprintf("%s %s", iVal, iField)

		if c.Starts != nil {
			eventDetails.Starts, err = c.Starts.EvalTime(ctx, tz)
			if err != nil {
				return sql.EventDetails{}, err
			}
		} else {
			// If STARTS is not defined, it defaults to CURRENT_TIMESTAMP
			eventDetails.Starts = eventCreationTime
		}
		if c.Ends != nil {
			eventDetails.HasEnds = true
			eventDetails.Ends, err = c.Ends.EvalTime(ctx, tz)
			if err != nil {
				return sql.EventDetails{}, err
			}
		}
	}

	eventDetails.Created = eventCreationTime
	eventDetails.LastAltered = lastAltered
	eventDetails.LastExecuted = lastExecuted
	return eventDetails, nil
}

// createEventIter is the row iterator for *CreateEvent.
type createEventIter struct {
	once           sync.Once
	eventDetails   sql.EventDetails
	eventDb        sql.EventDatabase
	ifNotExists    bool
	eventScheduler sql.EventScheduler
}

// Next implements the sql.RowIter interface.
func (c *createEventIter) Next(ctx *sql.Context) (sql.Row, error) {
	run := false
	c.once.Do(func() {
		run = true
	})
	if !run {
		return nil, io.EOF
	}

	// checks if the defined ENDS time is before STARTS time
	if c.eventDetails.HasEnds {
		if c.eventDetails.Ends.Sub(c.eventDetails.Starts).Seconds() < 0 {
			return nil, fmt.Errorf("ENDS is either invalid or before STARTS")
		}
	}

<<<<<<< HEAD
	enabled, err := c.eventDb.SaveEvent(ctx, c.eventDetails)
=======
	sqlMode := sql.LoadSqlMode(ctx)

	var eventDefinition = sql.EventDefinition{
		Name:            c.eventDetails.Name,
		CreateStatement: c.eventDetails.CreateEventStatement(),
		CreatedAt:       c.eventDetails.Created,
		LastAltered:     c.eventDetails.LastAltered,
		SqlMode:         sqlMode.String(),
	}

	err := c.eventDb.SaveEvent(ctx, eventDefinition)
>>>>>>> b2303e01
	if err != nil {
		if sql.ErrEventAlreadyExists.Is(err) && c.ifNotExists {
			ctx.Session.Warn(&sql.Warning{
				Level:   "Note",
				Code:    1537,
				Message: fmt.Sprintf(err.Error()),
			})
			return sql.Row{types.NewOkResult(0)}, nil
		}
		return nil, err
	}

	if c.eventDetails.HasExecuteAt {
		// If the event execution time is in the past and is set.
		if c.eventDetails.ExecuteAt.Sub(c.eventDetails.Created).Seconds() <= -1 {
			if c.eventDetails.OnCompletionPreserve {
				// If ON COMPLETION PRESERVE is defined, the event is disabled.
				c.eventDetails.Status = sql.EventStatus_Disable.String()
				_, err = c.eventDb.UpdateEvent(ctx, c.eventDetails.Name, c.eventDetails)
				if err != nil {
					return nil, err
				}
				ctx.Session.Warn(&sql.Warning{
					Level:   "Note",
					Code:    1544,
					Message: "Event execution time is in the past. Event has been disabled",
				})
			} else {
				// If ON COMPLETION NOT PRESERVE is defined, the event is dropped immediately after creation.
				err = c.eventDb.DropEvent(ctx, c.eventDetails.Name)
				if err != nil {
					return nil, err
				}
				ctx.Session.Warn(&sql.Warning{
					Level:   "Note",
					Code:    1588,
					Message: "Event execution time is in the past and ON COMPLETION NOT PRESERVE is set. The event was dropped immediately after creation.",
				})
			}
			return sql.Row{types.NewOkResult(0)}, nil
		}
	}

	// make sure to notify the EventSchedulerStatus AFTER adding the event in the database
	if c.eventScheduler != nil && enabled {
		c.eventScheduler.AddEvent(ctx, c.eventDb, c.eventDetails)
	}

	return sql.Row{types.NewOkResult(0)}, nil
}

// Close implements the sql.RowIter interface.
func (c *createEventIter) Close(ctx *sql.Context) error {
	return nil
}

// onScheduleEveryString returns ON SCHEDULE EVERY clause part of CREATE EVENT statement.
func onScheduleEveryString(every sql.Expression, starts, ends *OnScheduleTimestamp) string {
	everyInterval := strings.TrimPrefix(every.String(), "INTERVAL ")
	startsStr := ""
	if starts != nil {
		startsStr = fmt.Sprintf(" %s", starts.String())
	}
	endsStr := ""
	if ends != nil {
		endsStr = fmt.Sprintf(" %s", ends.String())
	}

	return fmt.Sprintf("ON SCHEDULE EVERY %s%s%s", everyInterval, startsStr, endsStr)
}

// OnScheduleTimestamp is object used for EVENT ON SCHEDULE { AT / STARTS / ENDS } optional fields only.
type OnScheduleTimestamp struct {
	field     string
	timestamp sql.Expression
	intervals []sql.Expression
}

var _ sql.Expression = (*OnScheduleTimestamp)(nil)

// NewOnScheduleTimestamp creates OnScheduleTimestamp object used for EVENT ON SCHEDULE { AT / STARTS / ENDS } optional fields only.
func NewOnScheduleTimestamp(f string, ts sql.Expression, i []sql.Expression) *OnScheduleTimestamp {
	return &OnScheduleTimestamp{
		field:     f,
		timestamp: ts,
		intervals: i,
	}
}

func (ost *OnScheduleTimestamp) IsReadOnly() bool {
	return true
}

func (ost *OnScheduleTimestamp) Type() sql.Type {
	return ost.timestamp.Type()
}

func (ost *OnScheduleTimestamp) IsNullable() bool {
	if ost.timestamp.IsNullable() {
		return true
	}
	for _, i := range ost.intervals {
		if i.IsNullable() {
			return true
		}
	}
	return false
}

func (ost *OnScheduleTimestamp) Children() []sql.Expression {
	var exprs = []sql.Expression{ost.timestamp}
	return append(exprs, ost.intervals...)
}

func (ost *OnScheduleTimestamp) WithChildren(children ...sql.Expression) (sql.Expression, error) {
	if len(children) == 0 {
		return nil, sql.ErrInvalidChildrenNumber.New(ost, len(children), "at least 1")
	}

	var intervals = make([]sql.Expression, 0)
	if len(children) > 1 {
		intervals = append(intervals, children[1:]...)
	}

	return NewOnScheduleTimestamp(ost.field, children[0], intervals), nil
}

// Resolved implements the sql.Node interface.
func (ost *OnScheduleTimestamp) Resolved() bool {
	var children = []sql.Expression{ost.timestamp}
	children = append(children, ost.intervals...)
	for _, child := range children {
		if !child.Resolved() {
			return false
		}
	}
	return true
}

// String implements the sql.Node interface.
func (ost *OnScheduleTimestamp) String() string {
	intervals := ""
	for _, interval := range ost.intervals {
		intervals = fmt.Sprintf("%s + %s", intervals, interval.String())
	}
	return fmt.Sprintf("%s %s%s", ost.field, ost.timestamp.String(), intervals)
}

func (ost *OnScheduleTimestamp) Eval(ctx *sql.Context, row sql.Row) (interface{}, error) {
	panic("OnScheduleTimestamp.Eval is just a placeholder method and should not be called directly")
}

// EvalTime returns time.Time value converted to UTC evaluating given expressions as expected to be time value
// and optional interval values. The value returned is time.Time value from timestamp value plus all intervals given.
func (ost *OnScheduleTimestamp) EvalTime(ctx *sql.Context, tz string) (time.Time, error) {
	value, err := ost.timestamp.Eval(ctx, nil)
	if err != nil {
		return time.Time{}, err
	}

	if bs, ok := value.([]byte); ok {
		value = string(bs)
	}

	var t time.Time
	switch v := value.(type) {
	case time.Time:
		// TODO: check if this value is in session timezone
		t = v
	case string:
		t, err = sql.GetTimeValueFromStringInput(ost.field, v)
		if err != nil {
			return time.Time{}, err
		}
	default:
		return time.Time{}, fmt.Errorf("unexpected type: %s", v)
	}

	for _, interval := range ost.intervals {
		i, ok := interval.(*expression.Interval)
		if !ok {
			return time.Time{}, fmt.Errorf("expected interval but got: %s", interval)
		}

		timeDelta, err := i.EvalDelta(ctx, nil)
		if err != nil {
			return time.Time{}, err
		}
		t = timeDelta.Add(t)
	}

	// truncates the timezone part from the time value and returns the time value in given TZ
	truncatedVal, err := time.Parse(sql.EventDateSpaceTimeFormat, t.Format(sql.EventDateSpaceTimeFormat))
	if err != nil {
		return time.Time{}, err
	}
	return gmstime.ConvertTimeToLocation(truncatedVal, tz)
}

var _ sql.Node = (*DropEvent)(nil)
var _ sql.Databaser = (*DropEvent)(nil)
var _ sql.EventSchedulerStatement = (*DropEvent)(nil)

type DropEvent struct {
	ddlNode
	EventName string
	IfExists  bool
	// eventScheduler is used to notify EventSchedulerStatus of the event deletion
	eventScheduler sql.EventScheduler
}

// NewDropEvent creates a new *DropEvent node.
func NewDropEvent(db sql.Database, eventName string, ifExists bool) *DropEvent {
	return &DropEvent{
		ddlNode:   ddlNode{db},
		EventName: strings.ToLower(eventName),
		IfExists:  ifExists,
	}
}

// String implements the sql.Node interface.
func (d *DropEvent) String() string {
	ifExists := ""
	if d.IfExists {
		ifExists = "IF EXISTS "
	}
	return fmt.Sprintf("DROP PROCEDURE %s%s", ifExists, d.EventName)
}

// Schema implements the sql.Node interface.
func (d *DropEvent) Schema() sql.Schema {
	return nil
}

func (d *DropEvent) IsReadOnly() bool {
	return false
}

// RowIter implements the sql.Node interface.
func (d *DropEvent) RowIter(ctx *sql.Context, row sql.Row) (sql.RowIter, error) {
	eventDb, ok := d.Db.(sql.EventDatabase)
	if !ok {
		if d.IfExists {
			return sql.RowsToRowIter(), nil
		} else {
			return nil, sql.ErrEventsNotSupported.New(d.EventName)
		}
	}

	// make sure to notify the EventSchedulerStatus before dropping the event in the database
	if d.eventScheduler != nil {
		d.eventScheduler.RemoveEvent(eventDb.Name(), d.EventName)
	}

	err := eventDb.DropEvent(ctx, d.EventName)
	if d.IfExists && sql.ErrEventDoesNotExist.Is(err) {
		ctx.Session.Warn(&sql.Warning{
			Level:   "Note",
			Code:    1305,
			Message: fmt.Sprintf("Event %s does not exist", d.EventName),
		})
	} else if err != nil {
		return nil, err
	}

	return sql.RowsToRowIter(sql.Row{types.NewOkResult(0)}), nil
}

// WithChildren implements the sql.Node interface.
func (d *DropEvent) WithChildren(children ...sql.Node) (sql.Node, error) {
	return NillaryWithChildren(d, children...)
}

// CheckPrivileges implements the interface sql.Node.
func (d *DropEvent) CheckPrivileges(ctx *sql.Context, opChecker sql.PrivilegedOperationChecker) bool {
	return opChecker.UserHasPrivileges(ctx,
		sql.NewPrivilegedOperation(d.Db.Name(), "", "", sql.PrivilegeType_Event))
}

// WithDatabase implements the sql.Databaser interface.
func (d *DropEvent) WithDatabase(database sql.Database) (sql.Node, error) {
	nde := *d
	nde.Db = database
	return &nde, nil
}

// WithEventScheduler is used to notify EventSchedulerStatus to update the events list for DROP EVENT.
func (d *DropEvent) WithEventScheduler(scheduler sql.EventScheduler) sql.Node {
	nd := *d
	nd.eventScheduler = scheduler
	return &nd
}<|MERGE_RESOLUTION|>--- conflicted
+++ resolved
@@ -351,9 +351,6 @@
 		}
 	}
 
-<<<<<<< HEAD
-	enabled, err := c.eventDb.SaveEvent(ctx, c.eventDetails)
-=======
 	sqlMode := sql.LoadSqlMode(ctx)
 
 	var eventDefinition = sql.EventDefinition{
@@ -365,7 +362,6 @@
 	}
 
 	err := c.eventDb.SaveEvent(ctx, eventDefinition)
->>>>>>> b2303e01
 	if err != nil {
 		if sql.ErrEventAlreadyExists.Is(err) && c.ifNotExists {
 			ctx.Session.Warn(&sql.Warning{
