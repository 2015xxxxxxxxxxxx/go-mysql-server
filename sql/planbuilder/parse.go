package planbuilder

import (
	goerrors "errors"
	"strings"
	"unicode"

	"github.com/dolthub/vitess/go/vt/sqlparser"
	"go.opentelemetry.io/otel/attribute"
	"go.opentelemetry.io/otel/trace"
	"gopkg.in/src-d/go-errors.v1"

	"github.com/dolthub/go-mysql-server/sql"
	"github.com/dolthub/go-mysql-server/sql/plan"
)

<<<<<<< HEAD
// Parse parses the given SQL |query| using the default parsing settings and returns the corresponding node.
=======
const maxAnalysisIterations = 8

// ErrMaxAnalysisIters is thrown when the analysis iterations are exceeded
var ErrMaxAnalysisIters = errors.NewKind("exceeded max analysis iterations (%d)")

// Parse parses the given SQL sentence and returns the corresponding node.
>>>>>>> 12b176a3
func Parse(ctx *sql.Context, cat sql.Catalog, query string) (ret sql.Node, err error) {
	sqlMode, err := sql.LoadSqlMode(ctx)
	if err != nil {
		return nil, err
	}
	return ParseWithOptions(ctx, cat, query, sqlMode.ParserOptions())
}

func ParseWithOptions(ctx *sql.Context, cat sql.Catalog, query string, options sqlparser.ParserOptions) (ret sql.Node, err error) {
	defer func() {
		if r := recover(); r != nil {
			switch r := r.(type) {
			case parseErr:
				err = r.err
			default:
				panic(r)
			}
		}
	}()
	n, _, _, err := parse(ctx, cat, query, false, options)
	return n, err
}

func ParseOne(ctx *sql.Context, cat sql.Catalog, query string) (sql.Node, string, string, error) {
	sqlMode, err := sql.LoadSqlMode(ctx)
	if err != nil {
		return nil, "", "", err
	}

	return parse(ctx, cat, query, true, sqlMode.ParserOptions())
}

func parse(ctx *sql.Context, cat sql.Catalog, query string, multi bool, options sqlparser.ParserOptions) (sql.Node, string, string, error) {
	span, ctx := ctx.Span("parse", trace.WithAttributes(attribute.String("query", query)))
	defer span.End()

	s := strings.TrimSpace(query)
	// trim spaces and empty statements
	s = strings.TrimRightFunc(s, func(r rune) bool {
		return r == ';' || unicode.IsSpace(r)
	})

	var stmt sqlparser.Statement
	var err error
	var parsed string
	var remainder string

	parsed = s
	if !multi {
		stmt, err = sqlparser.ParseWithOptions(s, options)
	} else {
		var ri int
		stmt, ri, err = sqlparser.ParseOneWithOptions(s, options)
		if ri != 0 && ri < len(s) {
			parsed = s[:ri]
			parsed = strings.TrimSpace(parsed)
			// trim spaces and empty statements
			parsed = strings.TrimRightFunc(parsed, func(r rune) bool {
				return r == ';' || unicode.IsSpace(r)
			})
			remainder = s[ri:]
		}
	}

	if err != nil {
		if goerrors.Is(err, sqlparser.ErrEmpty) {
			ctx.Warn(0, "query was empty after trimming comments, so it will be ignored")
			return plan.NothingImpl, parsed, remainder, nil
		}
		return nil, parsed, remainder, sql.ErrSyntaxError.New(err.Error())
	}

	b := &Builder{ctx: ctx, cat: cat}
	outScope := b.build(nil, stmt, s)

	return outScope.node, parsed, remainder, err
}

func (b *Builder) Parse(query string, multi bool) (ret sql.Node, parsed, remainder string, err error) {
	b.nesting++
	if b.nesting > maxAnalysisIterations {
		return nil, "", "", ErrMaxAnalysisIters.New(maxAnalysisIterations)
	}
	defer func() {
		if r := recover(); r != nil {
			switch r := r.(type) {
			case parseErr:
				err = r.err
			default:
				panic(r)
			}
		}
	}()
	span, ctx := b.ctx.Span("parse", trace.WithAttributes(attribute.String("query", query)))
	defer span.End()

	s := strings.TrimSpace(query)
	// trim spaces and empty statements
	s = strings.TrimRightFunc(s, func(r rune) bool {
		return r == ';' || unicode.IsSpace(r)
	})

	var stmt sqlparser.Statement

	parsed = s
	if !multi {
		stmt, err = sqlparser.Parse(s)
	} else {
		var ri int
		stmt, ri, err = sqlparser.ParseOne(s)
		if ri != 0 && ri < len(s) {
			parsed = s[:ri]
			parsed = strings.TrimSpace(parsed)
			// trim spaces and empty statements
			parsed = strings.TrimRightFunc(parsed, func(r rune) bool {
				return r == ';' || unicode.IsSpace(r)
			})
			remainder = s[ri:]
		}
	}

	if err != nil {
		if goerrors.Is(err, sqlparser.ErrEmpty) {
			ctx.Warn(0, "query was empty after trimming comments, so it will be ignored")
			return plan.NothingImpl, parsed, remainder, nil
		}
		return nil, parsed, remainder, sql.ErrSyntaxError.New(err.Error())
	}

	outScope := b.build(nil, stmt, s)

	return outScope.node, parsed, remainder, err
}<|MERGE_RESOLUTION|>--- conflicted
+++ resolved
@@ -14,16 +14,12 @@
 	"github.com/dolthub/go-mysql-server/sql/plan"
 )
 
-<<<<<<< HEAD
-// Parse parses the given SQL |query| using the default parsing settings and returns the corresponding node.
-=======
 const maxAnalysisIterations = 8
 
 // ErrMaxAnalysisIters is thrown when the analysis iterations are exceeded
 var ErrMaxAnalysisIters = errors.NewKind("exceeded max analysis iterations (%d)")
 
-// Parse parses the given SQL sentence and returns the corresponding node.
->>>>>>> 12b176a3
+// Parse parses the given SQL |query| using the default parsing settings and returns the corresponding node.
 func Parse(ctx *sql.Context, cat sql.Catalog, query string) (ret sql.Node, err error) {
 	sqlMode, err := sql.LoadSqlMode(ctx)
 	if err != nil {
